;;; detached.el --- A package to launch, and manage, detached processes -*- lexical-binding: t -*-

;; Copyright (C) 2020-2022  Free Software Foundation, Inc.

;; Author: Niklas Eklund <niklas.eklund@posteo.net>
;; Maintainer: Niklas Eklund <niklas.eklund@posteo.net>
;; URL: https://sr.ht/~niklaseklund/detached.el/
;; Version: 0.7
;; Package-Requires: ((emacs "27.1"))
;; Keywords: convenience processes

;; This file is part of GNU Emacs.

;; This program is free software; you can redistribute it and/or modify
;; it under the terms of the GNU General Public License as published by
;; the Free Software Foundation, either version 3 of the License, or
;; (at your option) any later version.

;; This program is distributed in the hope that it will be useful,
;; but WITHOUT ANY WARRANTY; without even the implied warranty of
;; MERCHANTABILITY or FITNESS FOR A PARTICULAR PURPOSE.  See the
;; GNU General Public License for more details.

;; You should have received a copy of the GNU General Public License
;; along with this program.  If not, see <http://www.gnu.org/licenses/>.

;;; Commentary:

;; The detached package allows users to run shell commands detached from
;; Emacs.  These commands are launched in sessions, using the program
;; dtach[1].  These sessions can be easily created through the command
;; `detached-shell-command', or any of the commands provided by the
;; `detached-shell', `detached-eshell' and `detached-compile' extensions.

;; When a session is created, detached makes sure that Emacs is attached
;; to it the same time, which makes it a seamless experience for the
;; users.  The `detached' package internally creates a `detached-session'
;; for all commands.

;; [1] https://github.com/crigler/dtach

;;; Code:

;;;; Requirements

(require 'ansi-color)
(require 'autorevert)
(require 'comint)
(require 'notifications)
(require 'filenotify)
(require 'simple)
(require 'tramp)

(declare-function detached-eshell-get-dtach-process "detached-eshell")

;;;; Variables

;;;;; Customizable

(defcustom detached-session-directory (expand-file-name "detached" (temporary-file-directory))
  "The directory to store sessions."
  :type 'string
  :group 'detached)

(defcustom detached-db-directory user-emacs-directory
  "The directory to store the `detached' database."
  :type 'string
  :group 'detached)

(defcustom detached-dtach-program "dtach"
  "The name of the dtach program."
  :type 'string
  :group 'detached)

(defcustom detached-tail-program "tail"
  "The name of the tail program."
  :type 'string
  :group 'detached)

(defcustom detached-shell-program shell-file-name
  "Path to the shell to run the dtach command in."
  :type 'string
  :group 'detached)

(defcustom detached-session-context-lines 50
  "Number of context lines to display for a session."
  :type 'string
  :group 'detached)

(defcustom detached-show-session-context t
  "If session context should be shown when attaching."
  :type 'boolean
  :group 'detached)

(defcustom detached-terminal-data-command "script --quiet --flush --return --command \"%s\" /dev/null"
  "The command for the tool script, which is used to record terminal data."
  :type 'string
  :group 'detached)

(defcustom detached-plain-text-commands nil
  "A list of regexps for commands to run in plain-text mode."
  :type 'list
  :group 'detached)

(defcustom detached-annotation-format
  '((:width 3 :padding 2 :function detached--status-str :face detached-failure-face)
    (:width 3 :padding 4 :function detached--state-str :face detached-state-face)
    (:width 10 :padding 4 :function detached--host-str :face detached-host-face)
    (:width 40 :padding 4 :function detached--working-dir-str :face detached-working-dir-face)
    (:width 40 :padding 4 :function detached--metadata-str :face detached-metadata-face)
    (:width 10 :padding 4 :function detached--duration-str :face detached-duration-face)
    (:width 8 :padding 4 :function detached--size-str :face detached-size-face)
    (:width 12 :padding 4 :function detached--creation-str :face detached-creation-face))
  "The format of the annotations."
  :type '(repeat symbol)
  :group 'detached)

(defcustom detached-command-format
  '(:width 90 :padding 4 :function detached-command-str)
  "The format for displaying the command."
  :type 'integer
  :group 'detached)

(defcustom detached-shell-command-session-action
  '(:attach detached-shell-command-attach-session
            :view detached-view-dwim
            :run detached-shell-command)
  "Actions for a session created with `detached-shell-command'."
  :type 'plist
  :group 'detached)

(defcustom detached-shell-command-initial-input t
  "Variable to control initial command input for `detached-shell-command'.
If set to a non nil value the latest entry to
`detached-shell-command-history' will be used as the initial input in
`detached-shell-command' when it is used as a command."
  :type 'bool
  :group 'detached)

(defcustom detached-degraded-commands nil
  "A list of commands which `detached' should consider degraded."
  :type '(repeat (regexp :format "%v"))
  :group 'detached)

(defcustom detached-notification-function #'detached-state-transition-notifications-message
  "Variable to set which function to use to issue a notification."
  :type 'function
  :group 'detached)

(defcustom detached-detach-key "C-c C-d"
  "Variable to set the keybinding for detaching."
  :type 'string
  :group 'detached)

(defcustom detached-filter-ansi-sequences t
  "Variable to instruct `detached' to use `ansi-filter'."
  :type 'bool
  :group 'detached)

(defcustom detached-log-mode-hook '()
  "Hook for customizing `detached-log' mode."
  :type 'hook
  :group 'detached)

(defcustom detached-shell-mode-filter-functions
  '(detached--env-message-filter
    detached--dtach-eof-message-filter)
  "A list of filter functions that are run in `detached-shell-mode'."
  :type 'list
  :group 'detached)

;;;;; Public

(defvar detached-enabled nil)
(defvar detached-session-mode nil
  "Mode of operation for session.
Valid values are: create, new and attach")
(defvar detached-session-origin nil
  "Variable to specify the origin of the session.")
(defvar detached-session-action nil
  "A property list of actions for a session.")
(defvar detached-shell-command-history nil
  "History of commands run with `detached-shell-command'.")
(defvar detached-local-session nil
  "If set to t enforces a local session.")

(defvar detached-compile-session-hooks nil
  "Hooks to run when compiling a session.")
(defvar detached-metadata-annotators-alist nil
  "An alist of annotators for metadata.")

(defconst detached-session-version "0.7.2"
  "The version of `detached-session'.
This version is encoded as [package-version].[revision].")

;;;;; Faces

(defgroup detached-faces nil
  "Faces used by `detached'."
  :group 'detached
  :group 'faces)

(defface detached-metadata-face
  '((t :inherit font-lock-builtin-face))
  "Face used to highlight metadata in `detached'.")

(defface detached-failure-face
  '((t :inherit error))
  "Face used to highlight failure in `detached'.")

(defface detached-state-face
  '((t :inherit success))
  "Face used to highlight state in `detached'.")

(defface detached-duration-face
  '((t :inherit font-lock-builtin-face))
  "Face used to highlight duration in `detached'.")

(defface detached-size-face
  '((t :inherit font-lock-function-name-face))
  "Face used to highlight size in `detached'.")

(defface detached-creation-face
  '((t :inherit font-lock-comment-face))
  "Face used to highlight date in `detached'.")

(defface detached-working-dir-face
  '((t :inherit font-lock-variable-name-face))
  "Face used to highlight working directory in `detached'.")

(defface detached-host-face
  '((t :inherit font-lock-constant-face))
  "Face used to highlight host in `detached'.")

(defface detached-identifier-face
  '((t :inherit font-lock-comment-face))
  "Face used to highlight identifier in `detached'.")

;;;;; Private

(defvar detached--sessions-initialized nil
  "Sessions are initialized.")
(defvar detached--sessions nil
  "A list of sessions.")
(defvar detached--watched-session-directories nil
  "An alist where values are a (directory . descriptor).")
(defvar detached--db-watch nil
  "A descriptor to the `detached-db-directory'.")
(defvar detached--buffer-session nil
  "The `detached-session' session in current buffer.")
(defvar detached--current-session nil
  "The current session.")
(make-variable-buffer-local 'detached--buffer-session)
(defvar detached--session-candidates nil
  "An alist of session candidates.")
(defvar detached--annotation-widths nil
  "An alist of widths to use for annotation.")

(defconst detached--shell-command-buffer "*Detached Shell Command*"
  "Name of the `detached-shell-command' buffer.")
(defconst detached--dtach-eof-message "\\[EOF - dtach terminating\\]"
  "Message printed when `dtach' terminates.")
(defconst detached--dtach-detached-message "\\[detached\\]\^M"
  "Message printed when detaching from `dtach'.")
(defconst detached--dtach-detach-character "\C-\\"
  "Character used to detach from a session.")

;;;; Data structures

(cl-defstruct (detached-session (:constructor detached--session-create)
                              (:conc-name detached--session-))
  (id nil :read-only t)
  (command nil :read-only t)
  (origin nil :read-only t)
  (working-directory nil :read-only t)
  (directory nil :read-only t)
  (metadata nil :read-only t)
  (host nil :read-only t)
  (degraded nil :read-only t)
  (env nil :read-only t)
  (action nil :read-only t)
  (time nil)
  (status nil)
  (size nil)
  (state nil))

;;;; Macros

(defmacro detached-connection-local-variables (&rest body)
  "A macro that conditionally use `connection-local-variables' when executing BODY."
  `(if detached-local-session
       (progn
         ,@body)
     (with-connection-local-variables
      (progn
        ,@body))))

;;;; Commands

;;;###autoload
(defun detached-shell-command (command &optional suppress-output)
  "Execute COMMAND with `detached'.

Optionally SUPPRESS-OUTPUT if prefix-argument is provided."
  (interactive
   (list
    (read-shell-command (if shell-command-prompt-show-cwd
                            (format-message "Detached shell command in `%s': "
                                            (abbreviate-file-name
                                             default-directory))
                          "Detached shell command: ")
                        (when detached-shell-command-initial-input
                          (car detached-shell-command-history))
                        'detached-shell-command-history)
    current-prefix-arg))
  (let* ((detached-session-origin (or detached-session-origin 'shell-command))
         (detached-session-action (or detached-session-action
                                    detached-shell-command-session-action))
         (detached--current-session (detached-create-session command)))
    (detached-start-session command suppress-output)))

;;;###autoload
(defun detached-open-session (session)
  "Open a `detached' SESSION."
  (interactive
   (list (detached-completing-read (detached-get-sessions))))
  (when (detached-valid-session session)
    (if (eq 'active (detached--session-state session))
        (detached-attach-session session)
      (if-let ((view-fun (plist-get (detached--session-action session) :view)))
          (funcall view-fun session)
        (detached-view-dwim session)))))

;;;###autoload
(defun detached-compile-session (session)
  "Compile SESSION.

The session is compiled by opening its output and enabling
`compilation-minor-mode'."
  (interactive
   (list (detached-completing-read (detached-get-sessions))))
  (when (detached-valid-session session)
    (let ((buffer-name "*detached-session-output*")
          (file
           (detached--session-file session 'log))
          (tramp-verbose 1))
      (when (file-exists-p file)
        (with-current-buffer (get-buffer-create buffer-name)
          (let ((inhibit-read-only t))
            (setq-local buffer-read-only nil)
            (erase-buffer)
            (insert (detached--session-output session))
            (setq-local default-directory
                        (detached--session-working-directory session))
            (run-hooks 'detached-compile-session-hooks)
            (detached-log-mode)
            (compilation-minor-mode)
            (setq detached--buffer-session session)
            (setq-local font-lock-defaults '(compilation-mode-font-lock-keywords t)))
          (font-lock-mode)
          (read-only-mode))
        (pop-to-buffer buffer-name)))))

;;;###autoload
(defun detached-rerun-session (session &optional suppress-output)
  "Rerun SESSION, optionally SUPPRESS-OUTPUT."
  (interactive
   (list (detached-completing-read (detached-get-sessions))
         current-prefix-arg))
  (when (detached-valid-session session)
    (let* ((default-directory
            (detached--session-working-directory session))
           (detached-session-action (detached--session-action session))
           (command (detached--session-command session)))
      (if suppress-output
          (detached-start-session command suppress-output)
        (if-let ((run-fun (plist-get (detached--session-action session) :run)))
            (funcall run-fun command)
          (detached-start-session command))))))

;;;###autoload
(defun detached-attach-session (session)
  "Attach to SESSION."
  (interactive
   (list (detached-completing-read (detached-get-sessions))))
  (when (detached-valid-session session)
<<<<<<< HEAD
    (if (or (eq 'inactive (detached--session-state session))
            (not (detached--session-attachable session)))
        (detached-view-dwim session)
=======
    (if (eq 'inactive (detached--session-state session))
        (detached-open-session session)
>>>>>>> 28e3eb5b
      (if-let ((attach-fun (plist-get (detached--session-action session) :attach)))
          (funcall attach-fun session)
        (detached-shell-command-attach-session session)))))

;;;###autoload
(defun detached-copy-session (session)
  "Copy SESSION's output."
  (interactive
   (list (detached-completing-read (detached-get-sessions))))
  (when (detached-valid-session session)
    (with-temp-buffer
      (insert (detached--session-output session))
      (when (eq 'terminal-data (detached--session-env session))
        ;; Enable `detached-log-mode' to parse ansi-escape sequences
        (detached-log-mode))
      (kill-new (buffer-string)))))

;;;###autoload
(defun detached-copy-session-command (session)
  "Copy SESSION's command."
  (interactive
   (list (detached-completing-read (detached-get-sessions))))
  (when (detached-valid-session session)
    (kill-new (detached--session-command session))))

;;;###autoload
(defun detached-insert-session-command (session)
  "Insert SESSION's command."
  (interactive
   (list (detached-completing-read (detached-get-sessions))))
  (when (detached-valid-session session)
    (insert (detached--session-command session))))

;;;###autoload
(defun detached-delete-session (session)
  "Delete SESSION."
  (interactive
   (list (detached-completing-read (detached-get-sessions))))
  (when (detached-valid-session session)
    (if (eq 'active (detached--determine-session-state session))
        (message "Kill session first before removing it.")
      (detached--db-remove-entry session))))

;;;###autoload
(defun detached-kill-session (session &optional delete)
  "Send a TERM signal to SESSION.

Optionally DELETE the session if prefix-argument is provided."
  (interactive
   (list (detached-completing-read (detached-get-sessions))
         current-prefix-arg))
  (when (detached-valid-session session)
    (when-let* ((default-directory (detached--session-directory session))
                (pid (detached--session-pid session)))
      (detached--kill-processes pid))
    (when delete
      (detached--db-remove-entry session))))

;;;###autoload
(defun detached-view-session (session)
  "View the SESSION."
  (interactive
   (list (detached-completing-read (detached-get-sessions))))
  (when (detached-valid-session session)
    (let* ((buffer-name "*detached-session-output*")
           (file-path
            (detached--session-file session 'log))
           (tramp-verbose 1))
      (if (file-exists-p file-path)
          (progn
            (with-current-buffer (get-buffer-create buffer-name)
              (let ((inhibit-read-only t))
                (erase-buffer)
                (insert (detached--session-output session))
                (setq-local default-directory (detached--session-working-directory session))
                (detached-log-mode))
              (setq detached--buffer-session session)
              (goto-char (point-max)))
            (pop-to-buffer buffer-name))
        (message "Detached can't find file: %s" file-path)))))

;;;###autoload
(defun detached-refresh-session-log ()
  "Refresh log content of session in current buffer."
  (interactive)
  (let* ((session detached--buffer-session)
         (inhibit-read-only t))
    (if (not (eq 'active (detached--session-state session)))
        (message "Session is inactive")
      (erase-buffer)
      (insert (detached--session-output session))
      (detached-log-mode)
      (setq detached--buffer-session session)
      (goto-char (point-max)))))

;;;###autoload
(defun detached-diff-session (session1 session2)
  "Diff SESSION1 with SESSION2."
  (interactive
   (let ((sessions (detached-get-sessions)))
     `(,(detached-completing-read sessions)
       ,(detached-completing-read sessions))))
  (when (and (detached-valid-session session1)
             (detached-valid-session session2))
    (let ((buffer1 "*detached-session-output-1*")
          (buffer2 "*detached-session-output-2*"))
      (with-current-buffer (get-buffer-create buffer1)
        (erase-buffer)
        (insert (detached--session-header session1))
        (insert (detached--session-output session1))
        (when (eq 'terminal-data (detached--session-env session1))
          ;; Enable `detached-log-mode' to parse ansi-escape sequences
          (detached-log-mode)))
      (with-current-buffer (get-buffer-create buffer2)
        (erase-buffer)
        (insert (detached--session-header session2))
        (insert (detached--session-output session2))
        (when (eq 'terminal-data (detached--session-env session2))
          ;; Enable `detached-log-mode' to parse ansi-escape sequences
          (detached-log-mode)))
      (ediff-buffers buffer1 buffer2))))

;;;###autoload
(defun detached-open-session-directory (session)
  "Open SESSION's log directory."
  (interactive
   (list (detached-completing-read (detached-get-sessions))))
  (let* ((file-path
          (detached--session-file session 'log))
         (tramp-verbose 1))
    (when (file-exists-p file-path)
      (dired-jump-other-window file-path))))

;;;###autoload
(defun detached-detach-session ()
  "Detach from session in current buffer.

This command is only activated if `detached--buffer-session' is an
active session.  For sessions created with `detached-compile' or
`detached-shell-command', the command will also kill the window."
  (interactive)
  (if (detached-session-p detached--buffer-session)
      (if-let ((command-or-compile
                (cond ((string-match detached--shell-command-buffer (buffer-name)) t)
                      ((string-match "\*detached-compilation" (buffer-name)) t)
                      ((eq major-mode 'detached-log-mode) t)
                      (t nil))))
          ;; `detached-shell-command' or `detached-compile'
          (let ((kill-buffer-query-functions nil))
            (when-let ((process (get-buffer-process (current-buffer))))
              (comint-simple-send process detached--dtach-detach-character)
              (message "[detached]"))
            (setq detached--buffer-session nil)
            (kill-buffer-and-window))
        (if (eq 'active (detached--determine-session-state detached--buffer-session))
            ;; `detached-eshell'
            (if-let ((process (and (eq major-mode 'eshell-mode)
                                   (detached-eshell-get-dtach-process))))
                (progn
                  (setq detached--buffer-session nil)
                  (process-send-string process detached--dtach-detach-character))
              ;; `detached-shell'
              (let ((process (get-buffer-process (current-buffer))))
                (comint-simple-send process detached--dtach-detach-character)
                (setq detached--buffer-session nil)))
          (message "No active detached-session found in buffer.")))
    (message "No detached-session found in buffer.")))

;;;###autoload
(defun detached-delete-sessions (&optional all-hosts)
  "Delete `detached' sessions which belong to the current host, unless ALL-HOSTS."
  (interactive "P")
  (let* ((host-name (car (detached--host)))
         (sessions (if all-hosts
                       (detached-get-sessions)
                     (seq-filter (lambda (it)
                                   (string= (car (detached--session-host it)) host-name))
                                 (detached-get-sessions)))))
    (seq-do #'detached--db-remove-entry sessions)))

;;;; Functions

;;;;; Session

(defun detached-create-session (command)
  "Create a `detached' session from COMMAND."
  (detached-connection-local-variables
   (detached--create-session-directory)
   (let ((session
          (detached--session-create :id (intern (detached--create-id command))
                                  :command command
                                  :origin detached-session-origin
                                  :action detached-session-action
                                  :working-directory (detached--get-working-directory)
                                  :degraded (detached-degraded-command-p command)
                                  :time `(:start ,(time-to-seconds (current-time)) :end 0.0 :duration 0.0 :offset 0.0)
                                  :status '(unknown . 0)
                                  :size 0
                                  :directory (if detached-local-session detached-session-directory
                                               (concat (file-remote-p default-directory) detached-session-directory))
                                  :env (detached--env command)
                                  :host (detached--host)
                                  :metadata (detached-metadata)
                                  :state 'unknown)))
     (detached--db-insert-entry session)
     (detached--watch-session-directory (detached--session-directory session))
     session)))

;;;###autoload
(defun detached-start-session (command &optional suppress-output)
  "Start a `detached' session running COMMAND.

Optionally SUPPRESS-OUTPUT."
  (let ((inhibit-message t)
        (detached-enabled t)
        (detached--current-session
         (or detached--current-session
             (detached-create-session command))))
    (if-let ((run-in-background
              (or suppress-output
                  (eq detached-session-mode 'create)))
             (detached-session-mode 'create))
        (progn (setq detached-enabled nil)
               (if detached-local-session
                   (apply #'start-process-shell-command
                          `("detached" nil ,(detached-dtach-command detached--current-session t)))
                 (apply #'start-file-process-shell-command
                        `("detached" nil ,(detached-dtach-command detached--current-session t)))))
      (cl-letf* ((detached-session-mode 'create-and-attach)
                 ((symbol-function #'set-process-sentinel) #'ignore)
                 (buffer (get-buffer-create detached--shell-command-buffer))
                 (command (detached--shell-command detached--current-session t)))
        (when (get-buffer-process buffer)
          (setq buffer (generate-new-buffer (buffer-name buffer))))
        (setq detached-enabled nil)
        (funcall #'async-shell-command command buffer)
        (with-current-buffer buffer (setq detached--buffer-session detached--current-session))))))

(defun detached-session-candidates (sessions)
  "Return an alist of SESSIONS candidates."
  (when sessions
    (setq detached--annotation-widths
          (detached--annotation-widths sessions detached-annotation-format))
    (let ((command-length
           (thread-last sessions
                        (seq-map #'detached--session-command)
                        (seq-map #'length)
                        (seq-max)
                        (min (plist-get detached-command-format ':width)))))
      (let ((command-fun (plist-get detached-command-format ':function)))
        (setq detached--session-candidates
              (thread-last sessions
                           (seq-map (lambda (it)
                                      `(,(apply command-fun `(,it ,command-length))
                                        . ,it)))
                           (detached--session-deduplicate)
                           (seq-map (lambda (it)
                                      `(,(concat (car it)
                                                 (make-string (plist-get detached-command-format :padding) ?\s))
                                        . ,(cdr it))))))))))

(defun detached-session-annotation (item)
  "Associate ITEM to a session and return ts annotation."
  (let ((session (cdr (assoc item detached--session-candidates))))
    (mapconcat
     #'identity
     (cl-loop for annotation in detached-annotation-format
              collect (let ((str (funcall (plist-get annotation :function) session))
                            (width (alist-get (plist-get annotation :function) detached--annotation-widths)))
                        (when (> width 0)
                          (concat
                           (truncate-string-to-width
                            (propertize str 'face (plist-get annotation :face))
                            width
                            0 ?\s)
                           (make-string (plist-get annotation :padding) ?\s)
                           ))))
     "")))

;;;###autoload
(defun detached-initialize-sessions ()
  "Initialize `detached' sessions from the database."

  ;; Initialize sessions
  (unless detached--sessions-initialized
    (unless (file-exists-p detached-db-directory)
      (make-directory detached-db-directory t))
    (detached--db-initialize)
    (detached--register-detached-emacs )
    (setq detached--db-watch
      (file-notify-add-watch detached-db-directory
                             '(change attribute-change)
                             #'detached--db-directory-event))
    (setq detached--sessions-initialized t)

    ;; Remove missing local sessions
    (thread-last (detached--db-get-sessions)
                 (seq-filter (lambda (it) (eq 'local (cdr (detached--session-host it)))))
                 (seq-filter #'detached--session-missing-p)
                 (seq-do #'detached--db-remove-entry))

    ;; Validate sessions with unknown state
    (detached--validate-unknown-sessions)

    ;; Update transitioned sessions
    (thread-last (detached--db-get-sessions)
                 (seq-filter (lambda (it) (eq 'active (detached--session-state it))))
                 (seq-remove (lambda (it) (when (detached--session-missing-p it)
                                       (detached--db-remove-entry it)
                                       t)))
                 (seq-filter #'detached--state-transition-p)
                 (seq-do #'detached--session-state-transition-update))

    ;; Watch session directories with active sessions
    (thread-last (detached--db-get-sessions)
                 (seq-filter (lambda (it) (eq 'active (detached--session-state it))))
                 (seq-map #'detached--session-directory)
                 (seq-uniq)
                 (seq-do #'detached--watch-session-directory))))

(defun detached-valid-session (session)
  "Ensure that SESSION is valid.

If session is not valid trigger an automatic cleanup on SESSION's host."
  (when (detached-session-p session)
    (if (not (detached--session-missing-p session))
        t
      (let ((host (detached--session-host session)))
        (message "Session does not exist. Initiate session cleanup on host %s" (car host))
        (detached--cleanup-host-sessions host)
        nil))))

(defun detached-session-exit-code-status (session)
  "Return status based on exit-code in SESSION."
  (let ((detached-env-message
         (with-temp-buffer
           (insert-file-contents (detached--session-file session 'log))
           (goto-char (point-max))
           (thing-at-point 'line t)))
        (failure-message (rx "detached-exit-code: " (group (one-or-more digit)))))
    (cond ((null detached-env-message) `(success . 0))
          ((string-match failure-message detached-env-message)
           `(failure . ,(string-to-number (match-string 1 detached-env-message))))
          (t `(success . 0)))))

(defun detached-state-transitionion-echo-message (session)
  "Issue a notification when SESSION transitions from active to inactive.
This function uses the echo area."
  (let ((status (pcase (car (detached--session-status session))
                  ('success "Detached finished")
                  ('failure "Detached failed"))))
    (message "%s [%s]: %s" status (car (detached--session-host session)) (detached--session-command session))))

(defun detached-state-transition-notifications-message (session)
  "Issue a notification when SESSION transitions from active to inactive.
This function uses the `notifications' library."
  (let ((status (car (detached--session-status session)))
        (host (car (detached--session-host session))))
    (notifications-notify
     :title (pcase status
              ('success (format "Detached finished [%s]" host))
              ('failure (format "Detached failed [%s]" host)))
     :body (detached--session-command session)
     :urgency (pcase status
                ('success 'normal)
                ('failure 'critical)))))

(defun detached-view-dwim (session)
  "View SESSION in a do what I mean fashion."
  (let ((status (car (detached--session-status session))))
    (cond ((eq 'success status)
           (detached-view-session session))
          ((eq 'failure status)
           (detached-compile-session session))
          ((eq 'unknown status)
           (detached-view-session session))
          (t (message "Detached session is in an unexpected state.")))))

(defun detached-get-sessions ()
  "Return validated sessions."
  (detached--validate-unknown-sessions)
  (detached--db-get-sessions))

(defun detached-shell-command-attach-session (session)
  "Attach to SESSION with `async-shell-command'."
  (let* ((detached--current-session session)
         (detached-session-mode 'attach)
         (inhibit-message t))
    (cl-letf* (((symbol-function #'set-process-sentinel) #'ignore)
               (buffer (get-buffer-create detached--shell-command-buffer))
               (default-directory (detached--session-working-directory session))
               (command (detached--shell-command session t)))
      (when (get-buffer-process buffer)
        (setq buffer (generate-new-buffer (buffer-name buffer))))
      (funcall #'async-shell-command command buffer)
      (with-current-buffer buffer (setq detached--buffer-session detached--current-session)))))

(defun detached-session-exit-code (session)
  "Return exit code for SESSION."
  (pcase-let ((`(,_status . ,exit-code)
               (detached--session-status session)))
    exit-code))

(defun detached-session-status (session)
  "Return status for SESSION."
  (pcase-let ((`(,status . ,_exit-code)
               (detached--session-status session)))
    status))

;;;;; Other

(cl-defgeneric detached--shell-command (entity &optional concat)
  "Return shell command for ENTITY optionally CONCAT.")

(cl-defmethod detached--shell-command ((command string) &optional concat)
  "Return shell command for COMMAND.

Optionally CONCAT the command return command into a string."
  (detached--shell-command (detached-create-session command) concat))

(cl-defmethod detached--shell-command ((session detached-session) &optional concat)
  "Return shell command for SESSION.

Optionally CONCAT the command return command into a string."
  (if (detached--session-degraded session)
      (detached-tail-command session concat)
    (detached-dtach-command session concat)))

(cl-defgeneric detached-tail-command (entity &optional concat)
  "Return tail command for ENTITY optionally CONCAT.")

(cl-defmethod detached-tail-command ((command string) &optional concat)
  "Return tail command for COMMAND.

Optionally CONCAT the command return command into a string."
  (detached-tail-command (detached-create-session command) concat))

(cl-defmethod detached-tail-command ((session detached-session) &optional concat)
  "Return tail command for SESSION.

Optionally CONCAT the command return command into a string."
  (detached-connection-local-variables
   (let* ((log (detached--session-file session 'log t))
          (tail-command `(,detached-tail-program "--follow=name" "--retry"
                                                 ,(concat "--lines=" detached-session-context-lines)
                                                 ,log)))
     (cond ((eq 'create detached-session-mode)
            (detached-dtach-command session))
           ((eq 'create-and-attach detached-session-mode)
            (let ((detached-session-mode 'create)
                  (detached--current-session session))
              (detached-start-session (detached--session-command session))
              (if concat
                  (mapconcat #'identity tail-command " ")
                tail-command)))
           ((eq 'attach detached-session-mode)
            (if concat
                (mapconcat #'identity tail-command " ")
              tail-command))))))

(cl-defgeneric detached-dtach-command (entity &optional concat)
  "Return dtach command for ENTITY optionally CONCAT.")

(cl-defmethod detached-dtach-command ((command string) &optional concat)
  "Return dtach command for COMMAND.

Optionally CONCAT the command return command into a string."
  (detached-dtach-command (detached-create-session command) concat))

(cl-defmethod detached-dtach-command ((session detached-session) &optional concat)
  "Return dtach command for SESSION.

Optionally CONCAT the command return command into a string."
  (detached-connection-local-variables
   (let* ((socket (detached--session-file session 'socket t))
          (log (detached--session-file session 'log t))
          (dtach-arg (detached--dtach-arg)))
     (setq detached--buffer-session session)
     (if (eq detached-session-mode 'attach)
         (if concat
             (mapconcat #'identity
                        `(,(when detached-show-session-context
                             (format  "%s --lines=%s %s;" detached-tail-program detached-session-context-lines log))
                          ,detached-dtach-program
                          ,dtach-arg
                          ,socket
                          "-r none")
                        " ")
           (append
            (when detached-show-session-context
              `(,detached-tail-program ,(format "--lines=%s" detached-session-context-lines)
                                       ,(concat log ";")))
            `(,detached-dtach-program ,dtach-arg ,socket "-r" "none")))
       (if concat
           (mapconcat #'identity
                      `(,detached-dtach-program
                        ,dtach-arg
                        ,socket "-z"
                        ,detached-shell-program "-c"
                        ,(shell-quote-argument (detached--detached-command session)))
                      " ")
         `(,detached-dtach-program
           ,dtach-arg ,socket "-z"
                      ,detached-shell-program "-c"
                      ,(detached--detached-command session)))))))

(defun detached-degraded-command-p (command)
  "Return t if COMMAND is degraded."
  (>
   (thread-last detached-degraded-commands
                (seq-filter (lambda (regexp)
                              (string-match-p regexp command)))
                (length))
   0))

(defun detached-metadata ()
  "Return a property list with metadata."
  (let ((metadata '()))
    (seq-doseq (annotator detached-metadata-annotators-alist)
      (push `(,(car annotator) . ,(funcall (cdr annotator))) metadata))
    metadata))

(defun detached-completing-read (sessions)
  "Select a session from SESSIONS through `completing-read'."
  (let* ((candidates (detached-session-candidates sessions))
         (metadata `(metadata
                     (category . detached)
                     (cycle-sort-function . identity)
                     (display-sort-function . identity)
                     (annotation-function . detached-session-annotation)
                     (affixation-function .
                                          ,(lambda (cands)
                                             (seq-map (lambda (s)
                                                        `(,s nil ,(detached-session-annotation s)))
                                                      cands)))))
         (collection (lambda (string predicate action)
                       (if (eq action 'metadata)
                           metadata
                         (complete-with-action action candidates string predicate))))
         (cand (completing-read "Select session: " collection nil t)))
    (detached--decode-session cand)))

(defun detached-command-str (session max-length)
  "Return SESSION's command as a string restrict it to MAX-LENGTH."
  (let ((command (detached--session-command session)))
    (if (<= (length command) max-length)
        (truncate-string-to-width
         command
         max-length
         0 ?\s)
      (concat (substring (detached--session-command session) 0 (- max-length 3)) "..."))))

;;;; Support functions

;;;;; Session

(defun detached--session-pid (session)
  "Return SESSION's pid."
  (let* ((socket
          (expand-file-name
           (concat (symbol-name (detached--session-id session)) ".socket")
           (or
            (file-remote-p default-directory 'localname)
            default-directory))))
    (car
     (split-string
      (with-temp-buffer
        (apply #'process-file `("pgrep" nil t nil "-f" ,(shell-quote-argument (format "dtach -. %s" socket))))
        (buffer-string))
      "\n" t))))

(defun detached--determine-session-state (session)
  "Return t if SESSION is active."
  (if (file-exists-p
       (detached--session-file session 'socket))
      'active
    'inactive))

(defun detached--state-transition-p (session)
  "Return t if SESSION has transitioned from active to inactive."
  (and
   (eq 'active (detached--session-state session))
   (eq 'inactive (detached--determine-session-state session))))

(defun detached--session-missing-p (session)
  "Return t if SESSION is missing."
  (not
   (file-exists-p
    (detached--session-file session 'log))))

(defun detached--session-header (session)
  "Return header for SESSION."
  (mapconcat
   #'identity
   `(,(format "Command: %s" (detached--session-command session))
     ,(format "Working directory: %s" (detached--working-dir-str session))
     ,(format "Host: %s" (car (detached--session-host session)))
     ,(format "Id: %s" (symbol-name (detached--session-id session)))
     ,(format "Status: %s" (car (detached--session-status session)))
     ,(format "Exit-code: %s" (cdr (detached--session-status session)))
     ,(format "Metadata: %s" (detached--metadata-str session))
     ,(format "Created at: %s" (detached--creation-str session))
     ,(format "Duration: %s\n" (detached--duration-str session))
     "")
   "\n"))

(defun detached--session-deduplicate (sessions)
  "Make car of SESSIONS unique by adding an identifier to it."
  (let* ((ht (make-hash-table :test #'equal :size (length sessions)))
         (occurences
          (thread-last sessions
                       (seq-group-by #'car)
                       (seq-map (lambda (it) (seq-length (cdr it))))
                       (seq-max)))
         (identifier-width (if (> occurences 1)
                               (+ (length (number-to-string occurences)) 3)
                             0))
         (reverse-sessions (seq-reverse sessions)))
    (dolist (session reverse-sessions)
      (if-let (count (gethash (car session) ht))
          (setcar session (format "%s%s" (car session)
                                  (truncate-string-to-width
                                   (propertize (format " (%s)" (puthash (car session) (1+ count) ht)) 'face 'detached-identifier-face)
                                   identifier-width 0 ?\s)))
        (puthash (car session) 0 ht)
        (setcar session (format "%s%s" (car session) (make-string identifier-width ?\s)))))
    (seq-reverse reverse-sessions)))

(defun detached--decode-session (item)
  "Return the session associated with ITEM."
  (cdr (assoc item detached--session-candidates)))

(defun detached--validate-unknown-sessions ()
  "Validate `detached' sessions with state unknown."
  (thread-last (detached--db-get-sessions)
               (seq-filter (lambda (it) (eq 'unknown (detached--session-state it))))
               (seq-do (lambda (it)
                         (if (detached--session-missing-p it)
                             (detached--db-remove-entry it)
                           (setf (detached--session-state it) 'active)
                           (detached--db-update-entry it))))))

(defun detached--session-file (session file &optional local)
  "Return the full path to SESSION's FILE.

Optionally make the path LOCAL to host."
  (let* ((file-name
          (concat
           (symbol-name
            (detached--session-id session))
           (pcase file
             ('socket ".socket")
             ('log ".log"))))
         (remote-local-path (file-remote-p (expand-file-name file-name (detached--session-directory session)) 'localname))
         (full-path (expand-file-name file-name (detached--session-directory session))))
    (if (and local remote-local-path)
        remote-local-path
      full-path)))

(defun detached--cleanup-host-sessions (host)
  "Run cleanuup on HOST sessions."
  (let ((host-name (car host)))
    (thread-last (detached--db-get-sessions)
                 (seq-filter (lambda (it) (string= host-name (car (detached--session-host it)))))
                 (seq-filter #'detached--session-missing-p)
                 (seq-do #'detached--db-remove-entry))))

(defun detached--session-output (session)
  "Return content of SESSION's output."
  (let* ((filename (detached--session-file session 'log))
         (detached-message (rx (regexp "\n.detached-exit-code:.*"))))
    (with-temp-buffer
      (insert-file-contents filename)
      (goto-char (point-min))
      (let ((beginning (point))
            (end (if (search-forward-regexp detached-message nil t)
                     (match-beginning 0)
                   (point-max))))
        (buffer-substring beginning end)))))

(defun detached--create-session-directory ()
  "Create session directory if it doesn't exist."
  (let ((directory
         (concat
          (file-remote-p default-directory)
          detached-session-directory)))
    (unless (file-exists-p directory)
      (make-directory directory t))))

(defun detached--get-working-directory ()
  "Return an abbreviated working directory path."
  (if-let (remote (file-remote-p default-directory))
      (replace-regexp-in-string  (expand-file-name remote)
                                 (concat remote "~/")
                                 (expand-file-name default-directory))
    (abbreviate-file-name default-directory)))

;;;;; Database

(defun detached--db-initialize ()
  "Return all sessions stored in database."
  (let ((db (expand-file-name "detached-sessions.db" detached-db-directory)))
    (when (file-exists-p db)
      (with-temp-buffer
        (insert-file-contents db)
        (cl-assert (bobp))
        (when (string= (detached--db-session-version) detached-session-version)
          (setq detached--sessions
                (read (current-buffer))))))))

(defun detached--db-session-version ()
  "Return `detached-session-version' from database."
  (let ((header (thing-at-point 'line))
        (regexp (rx "Detached Session Version: " (group (one-or-more (or digit punct))))))
    (string-match regexp header)
    (match-string 1 header)))

(defun detached--db-insert-entry (session)
  "Insert SESSION into `detached--sessions' and update database."
  (detached-initialize-sessions)
  (push `(,(detached--session-id session) . ,session) detached--sessions)
  (detached--db-update-sessions))

(defun detached--db-remove-entry (session)
  "Remove SESSION from `detached--sessions', delete log and update database."
  (detached-initialize-sessions)
  (let ((log (detached--session-file session 'log)))
    (when (file-exists-p log)
      (delete-file log)))
  (setq detached--sessions
        (assq-delete-all (detached--session-id session) detached--sessions))
  (detached--db-update-sessions))

(defun detached--db-update-entry (session &optional update)
  "Update SESSION in `detached--sessions' optionally UPDATE database."
  (detached-initialize-sessions)
  (setf (alist-get (detached--session-id session) detached--sessions) session)
  (when update
    (detached--db-update-sessions)))

(defun detached--db-get-session (id)
  "Return session with ID."
  (detached-initialize-sessions)
  (alist-get id detached--sessions))

(defun detached--db-get-sessions ()
  "Return all sessions stored in the database."
  (detached-initialize-sessions)
  (seq-map #'cdr detached--sessions))

(defun detached--db-update-sessions ()
  "Write `detached--sessions' to database."
  (detached-initialize-sessions)
  (let ((db (expand-file-name "detached-sessions.db" detached-db-directory)))
    (with-temp-file db
      (insert (format ";; Detached Session Version: %s\n\n" detached-session-version))
      (prin1 detached--sessions (current-buffer)))))

(defun detached--read-detached-emacsen ()
  "Read the PIDs of detached Emacsen."
  (let ((file (expand-file-name "detached-emacsen" detached-db-directory)))
    (when (file-exists-p file)
      (with-temp-buffer
        (insert-file-contents file)
        (cl-assert (bobp))
        (read (current-buffer))))))

(defun detached--register-detached-emacs ()
  "Register Emacs PID."
  (let* ((file (expand-file-name "detached-emacsen" detached-db-directory))
         (emacsen
          (seq-uniq (append (detached--read-detached-emacsen)
                            `(,(emacs-pid))))))
    (with-temp-file file
      (insert (format ";; Detached Emacsen\n\n"))
      (prin1 emacsen (current-buffer)))))

(defun detached--primary-detached-emacs-p ()
  "Return t if `(emacs-pid)' is the primary detached Emacs."
  (let ((emacsen (detached--read-detached-emacsen))
        (system-processes (list-system-processes)))
    (thread-last emacsen
                 (seq-find (lambda (emacs-pid) (member emacs-pid system-processes)))
                 (= (emacs-pid)))))

(defun detached--remove-detached-emacsen ()
  "Remove terminated Emacsen from the list."
  (let* ((system-processes (list-system-processes))
         (emacses (thread-last (detached--read-detached-emacsen)
                               (seq-filter (lambda (it) (member it system-processes))))))
    (with-temp-file (expand-file-name "detached-emacsen" detached-db-directory)
      (insert (format ";; Detached Emacsen\n\n"))
      (prin1 emacses (current-buffer)))))

;;;;; Other

(defun detached--dtach-arg ()
  "Return dtach argument based on `detached-session-mode'."
  (pcase detached-session-mode
    ('create "-n")
    ('create-and-attach "-c")
    ('attach "-a")
    (_ (error "`detached-session-mode' has an unknown value"))))

(defun detached--session-state-transition-update (session)
  "Update SESSION due to state transition."
  ;; Update session
  (let ((session-size (file-attribute-size
                       (file-attributes
                        (detached--session-file session 'log))))
        (session-time (detached--update-session-time session) )
        (status-fun (or (plist-get (detached--session-action session) :status)
                        #'detached-session-exit-code-status)))
    (setf (detached--session-size session) session-size)
    (setf (detached--session-time session) session-time)
    (setf (detached--session-state session) 'inactive)
    (setf (detached--session-status session) (funcall status-fun session)))

  ;; Send notification
  (funcall detached-notification-function session)

  ;; Update session in database
  (detached--db-update-entry session t)

  ;; Execute callback
  (when-let ((callback (plist-get (detached--session-action session) :callback)))
    (funcall callback session)))

(defun detached--kill-processes (pid)
  "Kill PID and all of its children."
  (let ((child-processes
         (split-string
          (with-temp-buffer
            (apply #'process-file `("pgrep" nil t nil "-P" ,pid))
            (buffer-string))
          "\n" t)))
    (seq-do (lambda (pid) (detached--kill-processes pid)) child-processes)
    (apply #'process-file `("kill" nil nil nil ,pid))))

(defun detached--detached-command (session)
  "Return the detached command for SESSION.

If SESSION is degraded fallback to a command that doesn't rely on tee."
  (let* ((log (detached--session-file session 'log t))
         (begin-shell-group (if (string= "fish" (file-name-nondirectory detached-shell-program))
                                "begin;"
                              "{"))
         (end-shell-group (if (or (string= "fish" (file-name-nondirectory detached-shell-program)))
                              "end"
                            "}"))
         (redirect
          (if (detached--session-degraded session)
              (format "&> %s" log)
            (format "2>&1 | tee %s" log)))
         (shell (format "%s -c" detached-shell-program))
         (command
          (shell-quote-argument
           (format "if %s; then true; else echo \"[detached-exit-code: $?]\"; fi"
                   (if (eq 'terminal-data (detached--session-env session))
                       (format "TERM=eterm-color %s"
                               (format detached-terminal-data-command
                                       (detached--session-command session)))
                     (detached--session-command session))))))
    (format "%s %s %s; %s %s" begin-shell-group shell command end-shell-group redirect)))

(defun detached--env (command)
  "Return the environment to run in COMMAND in."
  (if (seq-find (lambda (regexp)
                  (string-match-p regexp command))
                detached-plain-text-commands)
      'plain-text
    'terminal-data))

(defun detached--host ()
  "Return a cons with (host . type)."
  (let ((remote (file-remote-p default-directory)))
    `(,(if remote (file-remote-p default-directory 'host) (system-name)) . ,(if remote 'remote 'local))))

(defun detached--update-session-time (session &optional approximate)
  "Update SESSION's time property.

If APPROXIMATE, use latest modification time of SESSION's
log to deduce the end time."
  (let* ((start-time (plist-get (detached--session-time session) :start))
         (end-time))
    (if approximate
        (setq end-time
              (time-to-seconds
               (file-attribute-modification-time
                (file-attributes
                 (detached--session-file session 'log)))))
      (setq end-time (time-to-seconds)))
    `(:start ,start-time :end ,end-time :duration ,(- end-time start-time))))

(defun detached--create-id (command)
  "Return a hash identifier for COMMAND."
  (let ((current-time (current-time-string)))
    (secure-hash 'md5 (concat command current-time))))

(defun detached--env-message-filter (str)
  "Remove `detached-env' message in STR."
  (replace-regexp-in-string "\n?.*detached-exit-code:.*\n?" "" str))

(defun detached--dtach-eof-message-filter (str)
  "Remove `detached--dtach-eof-message' in STR."
  (replace-regexp-in-string (format "\n?%s\^M\n" detached--dtach-eof-message) "" str))

(defun detached--dtach-detached-message-filter (str)
  "Remove `detached--dtach-detached-message' in STR."
  (replace-regexp-in-string (format "\n?%s\n" detached--dtach-detached-message) "" str))

(defun detached--watch-session-directory (session-directory)
  "Watch for events in SESSION-DIRECTORY."
  (unless (alist-get session-directory detached--watched-session-directories
                     nil nil #'string=)
    (push
     `(,session-directory . ,(file-notify-add-watch
                              session-directory
                              '(change)
                              #'detached--session-directory-event))
     detached--watched-session-directories)))

(defun detached--session-directory-event (event)
  "Act on an EVENT in a directory in `detached--watched-session-directories'.

If event is caused by the deletion of a socket, locate the related
session and trigger a state transition."
  (pcase-let* ((`(,_ ,action ,file) event))
    (when (and (eq action 'deleted)
               (string= "socket" (file-name-extension file)))
      (when-let* ((id (intern (file-name-base file)))
                  (session (detached--db-get-session id))
                  (session-directory (detached--session-directory session))
                  (is-primary (detached--primary-detached-emacs-p)))
        ;; Update session
        (detached--session-state-transition-update session)

        ;; Update Emacsen
        (detached--remove-detached-emacsen)

        ;; Remove session directory from `detached--watch-session-directory'
        ;; if there is no active session associated with the directory
        (unless
            (thread-last (detached--db-get-sessions)
                         (seq-filter (lambda (it) (eq 'active (detached--session-state it))))
                         (seq-map #'detached--session-directory)
                         (seq-uniq)
                         (seq-filter (lambda (it) (string= it session-directory))))
          (file-notify-rm-watch
           (alist-get session-directory detached--watched-session-directories))
          (setq detached--watched-session-directories
                (assoc-delete-all session-directory detached--watched-session-directories)))))))

(defun detached--db-directory-event (event)
  "Act on EVENT in `detached-db-directory'.

If event is cased by an update to the `detached' database, re-initialize
`detached--sessions'."
  (pcase-let* ((`(,_descriptor ,action ,file) event)
               (database-updated (and (string-match "detached-sessions.db$" file)
                                      (or (eq 'attribute-changed action)
                                          (eq 'changed action)))))
    (when database-updated
      ;; Re-initialize the sessions
      (detached--db-initialize)
      ;; Make sure to watch session directories
      (thread-last (detached--db-get-sessions)
                   (seq-filter (lambda (it) (eq 'active (detached--session-state it))))
                   (seq-map #'detached--session-directory)
                   (seq-uniq)
                   (seq-do #'detached--watch-session-directory)))))

(defun detached--annotation-widths (sessions annotation-format)
  "Return widths for ANNOTATION-FORMAT based on SESSIONS."
  (seq-map (lambda (it) (detached--annotation-width sessions it)) annotation-format))

(defun detached--annotation-width (sessions annotation)
  "Determine width for ANNOTATION based on SESSIONS."
  (let ((annotation-fun (plist-get annotation ':function))
        (width (plist-get annotation ':width)))
    `(,annotation-fun .
                      ,(thread-last sessions
                                    (seq-map annotation-fun)
                                    (seq-map #'length)
                                    (seq-max)
                                    (min width)))))

(defun detached--metadata-git-branch ()
  "Return current git branch."
  (let ((args '("symbolic-ref" "HEAD" "--short"))
        (process-file-return-signal-string t))
    (with-temp-buffer
      (when (= 0 (apply #'process-file `("git" nil t nil ,@args)))
        (unless (bobp)
          (goto-char (point-min))
          (buffer-substring-no-properties (point) (line-end-position)))))))

;;;;; UI

(defun detached--metadata-str (session)
  "Return SESSION's metadata as a string."
  (string-join
   (thread-last (detached--session-metadata session)
                (seq-filter (lambda (it) (cdr it)))
                (seq-map
                 (lambda (it)
                   (concat (symbol-name (car it)) ": " (cdr it)))))
   ""))

(defun detached--duration-str (session)
  "Return SESSION's duration time."
  (let* ((duration (if (eq 'active (detached--session-state session))
                       (- (time-to-seconds) (plist-get (detached--session-time session) :start))
                     (plist-get
                      (detached--session-time session) :duration)))
         (time (round duration))
         (hours (/ time 3600))
         (minutes (/ (mod time 3600) 60))
         (seconds (mod time 60)))
    (cond ((> time (* 60 60)) (format "%sh %sm %ss" hours minutes seconds))
          ((> time 60) (format "%sm %ss" minutes seconds))
          (t (format "%ss" seconds)))))

(defun detached--creation-str (session)
  "Return SESSION's creation time."
  (format-time-string
   "%b %d %H:%M"
   (plist-get
    (detached--session-time session) :start)))

(defun detached--size-str (session)
  "Return the size of SESSION's output."
  (if (eq 'active (detached--session-state session))
      ""
      (file-size-human-readable
       (detached--session-size session))))

(defun detached--status-str (session)
  "Return string if SESSION has failed."
  (pcase (car (detached--session-status session))
    ('failure "!")
    ('success "")
    ('unknown "")))

(defun detached--state-str (session)
  "Return string based on SESSION state."
  (if (eq 'active (detached--session-state session))
      "*"
    ""))

(defun detached--working-dir-str (session)
  "Return working directory of SESSION."
  (let ((working-directory
         (detached--session-working-directory session)))
    (if-let ((remote (file-remote-p working-directory)))
        (string-remove-prefix remote working-directory)
      working-directory)))

(defun detached--host-str (session)
  "Return host name of SESSION."
  (car (detached--session-host session)))

;;;; Minor modes

(defvar detached-shell-mode-map
  (let ((map (make-sparse-keymap)))
    (define-key map (kbd detached-detach-key) #'detached-detach-session)
    map)
  "Keymap for `detached-shell-mode'.")

;;;###autoload
(define-minor-mode detached-shell-mode
  "Integrate `detached' in `shell-mode'."
  :lighter " detached-shell"
  :keymap (let ((map (make-sparse-keymap)))
            map)
  (if detached-shell-mode
      (dolist (filter detached-shell-mode-filter-functions)
        (add-hook 'comint-preoutput-filter-functions filter 0 t))
     (dolist (filter detached-shell-mode-filter-functions)
        (remove-hook 'comint-preoutput-filter-functions filter t))))

;;;; Major modes

(defvar detached-log-mode-map
  (let ((map (make-sparse-keymap)))
    (define-key map (kbd detached-detach-key) #'detached-detach-session)
<<<<<<< HEAD
    (define-key map (kbd "C-c C-l") #'detached-refresh-session-log)
=======
>>>>>>> 28e3eb5b
    map)
  "Keymap for `detached-log-mode'.")

;;;###autoload
(define-derived-mode detached-log-mode nil "Detached Log"
  "Major mode for `detached' logs."
  (when detached-filter-ansi-sequences
    (comint-carriage-motion (point-min) (point-max))
    (set-buffer-modified-p nil)
    (ansi-color-apply-on-region (point-min) (point-max)))
  (read-only-mode t))

(provide 'detached)

;;; detached.el ends here<|MERGE_RESOLUTION|>--- conflicted
+++ resolved
@@ -384,14 +384,8 @@
   (interactive
    (list (detached-completing-read (detached-get-sessions))))
   (when (detached-valid-session session)
-<<<<<<< HEAD
-    (if (or (eq 'inactive (detached--session-state session))
-            (not (detached--session-attachable session)))
-        (detached-view-dwim session)
-=======
     (if (eq 'inactive (detached--session-state session))
         (detached-open-session session)
->>>>>>> 28e3eb5b
       (if-let ((attach-fun (plist-get (detached--session-action session) :attach)))
           (funcall attach-fun session)
         (detached-shell-command-attach-session session)))))
@@ -472,20 +466,6 @@
               (goto-char (point-max)))
             (pop-to-buffer buffer-name))
         (message "Detached can't find file: %s" file-path)))))
-
-;;;###autoload
-(defun detached-refresh-session-log ()
-  "Refresh log content of session in current buffer."
-  (interactive)
-  (let* ((session detached--buffer-session)
-         (inhibit-read-only t))
-    (if (not (eq 'active (detached--session-state session)))
-        (message "Session is inactive")
-      (erase-buffer)
-      (insert (detached--session-output session))
-      (detached-log-mode)
-      (setq detached--buffer-session session)
-      (goto-char (point-max)))))
 
 ;;;###autoload
 (defun detached-diff-session (session1 session2)
@@ -1479,10 +1459,6 @@
 (defvar detached-log-mode-map
   (let ((map (make-sparse-keymap)))
     (define-key map (kbd detached-detach-key) #'detached-detach-session)
-<<<<<<< HEAD
-    (define-key map (kbd "C-c C-l") #'detached-refresh-session-log)
-=======
->>>>>>> 28e3eb5b
     map)
   "Keymap for `detached-log-mode'.")
 
